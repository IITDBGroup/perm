--- conflicted
+++ resolved
@@ -42,14 +42,11 @@
 	CONTR_TRANS_XML,
 	CONTR_TRANS_XML_SIMPLE,
 	CONTR_MAP,
-<<<<<<< HEAD
-=======
 	CONTR_WHERE,
 	CONTR_WHERE_INSEN,
 	CONTR_WHERE_INSEN_NOUNION,
 	CONTR_HOW,
 	CONTR_WHY,
->>>>>>> e12321da
 	CONTR_NONE
 } ContributionType;
 
@@ -550,10 +547,6 @@
 #define RTE_IS_BASE_OR_PROV(rte) \
 	((((RangeTblEntry *) rte)->provAttrs != NIL) || (((RangeTblEntry *) rte)->isProvBase))
 
-<<<<<<< HEAD
-
-=======
->>>>>>> e12321da
 /* mark or unmark a query for provenance rewrite */
 #define SetProvRewrite(query,value) \
 	do { \
