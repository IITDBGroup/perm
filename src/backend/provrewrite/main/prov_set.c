--- conflicted
+++ resolved
@@ -45,13 +45,10 @@
 #include "provrewrite/prov_set_util.h"
 #include "provrewrite/prov_set.h"
 #include "provrewrite/prov_copy_map.h"
-<<<<<<< HEAD
-=======
 
 /* macro defs */
 #define GET_SETOP(query) \
 	(((SetOperationStmt *) query->setOperations)->op)
->>>>>>> e12321da
 
 /* Function declarations */
 static void resetOldVarNoAndAttrno (List *tlist);
@@ -61,13 +58,6 @@
 static void rewriteUnionWithWLCS (Query *query);
 static void addDummyProvAttrs (RangeTblEntry *rte, List *subProv, int pos);
 static void adaptSetProvenanceAttrs (Query *query);
-<<<<<<< HEAD
-static void adaptSetStmtCols (SetOperationStmt *stmt, List *colTypes,
-		List *colTypmods);
-static void replaceSetOperatorSubtree (Query *query, SetOperationStmt *setOp,
-		Node **parent);
-=======
->>>>>>> e12321da
 static void rewriteSetRTEs (Query *newTop);
 static void makeRTEVars (RangeTblEntry *rte, RangeTblEntry *newRte,
 		Index rtindex);
@@ -301,51 +291,6 @@
 }
 
 
-<<<<<<< HEAD
-void
-removeDummyRewriterRTEs (Query *query)
-{
-	RangeTblEntry *rte;
-	ListCell *lc;
-	TargetEntry *te;
-	Var *var;
-	bool isCopy;
-
-	/* check if first range table entry is a dummy entry */
-	rte = (RangeTblEntry *) linitial (query->rtable);
-	if (strcmp(rte->alias->aliasname, "*OLD*") == 0)
-	{
-		/* remove RTEs from range table */
-		pfree(rte);
-
-		rte = (RangeTblEntry *) lsecond (query->rtable);
-		pfree(rte);
-
-		lc = query->rtable->head;
-		query->rtable->head = query->rtable->head->next->next;
-		query->rtable->length = query->rtable->length - 2;
-
-		pfree(lc->next);
-		pfree(lc);
-
-		/* adapt Target list */
-		foreach(lc, query->targetList)
-		{
-			te = (TargetEntry *) lfirst(lc);
-			var = (Var *) te->expr;
-			var->varno -= 2;
-		}
-
-		/* adapt set operation tree */
-		substractRangeTblRefValuesWalker (query->setOperations, NULL);
-
-		/* for copy cs adapt the copy map entries */
-		if (IS_COPY(query))
-			adaptCopyMapForDummyRTERemoval(query);
-	}
-}
-=======
->>>>>>> e12321da
 
 /*
  *
@@ -788,135 +733,7 @@
 }
 
 
-<<<<<<< HEAD
-/*
- * Walks through a set operation tree of a query. If only one type of operators
- * (union or intersection) is found nothing is done. If a different operator or
- * a set difference operator is found, the whole subtree under this operator is extracted into
- * a new query node. E.g.:
- * 		SELECT * FROM r UNION (SELECT * FROM s UNION SELECT * FROM t); would be left unchanged.
- * 		SELECT * FROM r UNION (SELECT * FROM s INTERSECT SELECT * FROM t); would be changed into
- * 		SELECT * FROM r UNION (SELECT * FROM (SELECT * FROM s INTERSECT SELECT * FROM t)) AS sub;
- *
- * If the GUC parameter prov_use_set_optimization is not set, then each set operator is placed in
- * its own query node regardless of its type.
- */
-
-void
-replaceSetOperationSubTrees (Query *query, Node *node, Node **parentPointer, SetOperation rootType)
-{
-	SetOperationStmt *setOp;
-
-	/* RangeTblRef are ignored */
-	if (!IsA(node,SetOperationStmt))
-		return;
-
-	/* cast to set operation stmt */
-	setOp = (SetOperationStmt *) node;
-
-	/* if the user deactivated the optimized set operation rewrites we outsource each set operation into
-	 * a separate query.
-	 */
-	if (!prov_use_set_optimization)
-	{
-		if (IsA(setOp->larg, SetOperationStmt))
-			replaceSetOperatorSubtree (query, (SetOperationStmt *) setOp->larg, &(setOp->larg));
-
-		if (IsA(setOp->rarg, SetOperationStmt))
-			replaceSetOperatorSubtree (query, (SetOperationStmt *) setOp->rarg, &(setOp->rarg));
-	}
-
-	/*
-	 *  Optimization is activated. Keep original set operation tree, if it just contains only union or only intersection operations.
-	 *  For a set difference operation both operands are outsourced into a separate query (If they are not simple range table references).
-	 *  For a mixed unions and intersections we have to outsource sub trees under set operations differend from the root set operation.
-	 */
-
-	switch (setOp->op)
-	{
-		/* union or intersect, do not change anything */
-		case SETOP_UNION:
-		case SETOP_INTERSECT:
-			/* check if of the same type as parent */
-			if (setOp->op == rootType)
-			{
-				replaceSetOperationSubTrees (query, setOp->larg, &(setOp->larg), rootType);
-				replaceSetOperationSubTrees (query, setOp->rarg, &(setOp->rarg), rootType);
-			}
-			/* another type replace subtree */
-			else
-				replaceSetOperatorSubtree(query, setOp, parentPointer);
-		break;
-		/* set difference, replace subtree with new query node */
-		case SETOP_EXCEPT:
-			/* if is root set operation replace left and right sub trees */
-			if (rootType == SETOP_EXCEPT) {
-				if (IsA(setOp->larg, SetOperationStmt))
-					replaceSetOperatorSubtree (query, (SetOperationStmt *)
-							setOp->larg, &(setOp->larg));
-
-				/* is wl semantics is used the right subtree can be left
-				 * untouched */
-				if (IsA(setOp->rarg, SetOperationStmt)
-						&& !prov_use_wl_union_semantics)
-					replaceSetOperatorSubtree (query, (SetOperationStmt *)
-							setOp->rarg, &(setOp->rarg));
-			}
-			/* is not root operation process as for operator change */
-			else
-				replaceSetOperatorSubtree(query, setOp, parentPointer);
-		break;
-		default:
-			elog(ERROR,
-					"Unknown set operation type: %d",
-					setOp->op);
-		break;
-	}
-}
-
-/*
- * Replaces a subtree in an set operation tree with a new subquery that represents the
- * set operations performed by the sub tree.
- */
-
-static void
-replaceSetOperatorSubtree (Query *query, SetOperationStmt *setOp, Node **parent)
-{
-	ListCell *lc;
-	List *subTreeRTEs;
-	List *subTreeRTindex;
-	List *subTreeRTrefs;
-	List *queryRTrefs;
-	List *newRtable;
-	Query *newSub;
-	RangeTblEntry *rte;
-	RangeTblRef *rtRef;
-	int counter;
-	int *context;
-
-	subTreeRTEs = NIL;
-	subTreeRTindex = NIL;
-
-	/* find all range table entries referenced from the subtree under setOp */
-	findSetOpRTEs(query->rtable,(Node *) setOp, &subTreeRTEs, &subTreeRTindex);
-
-	/* create new query node for subquery */
-	newSub = (Query *) copyObject(query);
-	newSub->rtable = NIL;
-	newSub->setOperations = (Node *) setOp; //CHECK ok to not copy?
-
-	/* create range table entries for range table entries referenced from set operation in subtree */
-	foreach(lc,subTreeRTEs)
-	{
-		rte = (RangeTblEntry *) lfirst(lc);
-		newSub->rtable = lappend(newSub->rtable, (RangeTblEntry *) copyObject(rte));
-	}
-
-	/* adapt RTErefs in sub tree */
-	subTreeRTrefs = getSetOpRTRefs((Node *) newSub->setOperations);
-=======
->>>>>>> e12321da
-
-
-
-
+
+
+
+
