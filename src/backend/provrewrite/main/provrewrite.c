--- conflicted
+++ resolved
@@ -58,11 +58,8 @@
 #include "provrewrite/prov_copy_inclattr.h"
 #include "provrewrite/prov_trans_main.h"
 #include "provrewrite/prov_trans_bitset.h"
-<<<<<<< HEAD
-=======
 #include "provrewrite/prov_where_main.h"
 #include "provrewrite/prov_how_main.h"
->>>>>>> e12321da
 #include "provrewrite/prov_sublink_util_search.h"
 
 /*
@@ -148,47 +145,6 @@
 	((ProvInfo *) query->provInfo)->rewriteInfo = copyObject(rewriteMethodStack);
 
 	return query;
-}
-
- /*
- * Call the rewrite method for the selected contribution semantics.
- */
-
-Query *
-selectRewriteProvSemantics(Query *query, char *cursorName)
-{
-    /* rewrite query node according to the requested provenance type */
-    switch(ContributionType(query))
-	{
-		case CONTR_INFLUENCE:
-			return rewriteQueryNode (query);
-		case CONTR_COPY_PARTIAL_TRANSITIVE:
-		case CONTR_COPY_PARTIAL_NONTRANSITIVE:
-		case CONTR_COPY_COMPLETE_TRANSITIVE:
-		case CONTR_COPY_COMPLETE_NONTRANSITIVE:
-		{
-			int numQAttrs;
-
-			numQAttrs = list_length(query->targetList);
-			generateCopyMaps(query);
-			query = rewriteQueryNodeCopy (query);
-			addTopCopyInclExpr(query, numQAttrs);
-
-			return query;
-		}
-		case CONTR_TRANS_SET:
-		case CONTR_TRANS_SQL:
-		case CONTR_TRANS_XML:
-		case CONTR_TRANS_XML_SIMPLE:
-		case CONTR_MAP:
-			return rewriteQueryTransProv (query, cursorName);
-		default:
-			elog(ERROR,
-					"unkown type of contribution semantics %d",
-					ContributionType(query));
-
-			return NULL; // keep compiler quiet
-	}
 }
 
 /*
@@ -278,15 +234,9 @@
 		}
 
 		/* rewrite according to the selected contribution semantics */
-<<<<<<< HEAD
-		query = selectRewriteProvSemantics(query, cursorName);		
-		
-		/* reset into and utiltiy and set rewritten query in RTE if present */
-=======
 	    query = selectRewriteProvSemantics(query, cursorName);
 
 	    /* reset into and utiltiy and set rewritten query in RTE if present */
->>>>>>> e12321da
 		if (rteQuery != NULL)
 			rteQuery->subquery = query;
 
@@ -302,11 +252,7 @@
 	}
 	else
 	{
-<<<<<<< HEAD
-	        // if not, test if one of the sublinks or subqueries is marked for provenance rewrite
-=======
 		// if not, test if one of the sublinks or subqueries is marked for provenance rewrite
->>>>>>> e12321da
 		if (hasProvenanceSublink(query))
 		{
 			List *provSublinks;
@@ -323,10 +269,6 @@
 			}
 		}
 
-<<<<<<< HEAD
-
-=======
->>>>>>> e12321da
 		foreach (lc, query->rtable)
 		{
 			rtEntry = (RangeTblEntry *) lfirst(lc);
