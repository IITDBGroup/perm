/*-------------------------------------------------------------------------
 *
 * provstack.c
 *	  POSTGRES C provenance stack and list helper module
 *
 * Portions Copyright (c) 2008 Boris Glavic
 *
 *
 * IDENTIFICATION
 *	  $PostgreSQL: pgsql/src/backend/provrewrite/provstack.c,v 1.542 2008/01/26 19:55:08 bglav Exp $
 *
 * NOTES
 *
 *
 *-------------------------------------------------------------------------
 */

#include "postgres.h"					// needed for all stuff

#include "nodes/nodes.h"
#include "provrewrite/provlog.h"
#include "provrewrite/provstack.h"
#include "provrewrite/prov_nodes.h"
#include "provrewrite/prov_util.h"
#include "utils/lsyscache.h"
#include "nodes/value.h"

/* global vars */
List *baseRelStack;
List *pStack;
bool baseRelStackActive = false;
int curUniqueAttrNum;
int curUniqueRelNum;
List *rewriteMethodStack;

/* prototypes */
static ListCell *popNthCell (List ** list, int n);


/*
 * Reset the unique id generators
 */
void
resetUniqueNameGens (void)
{
	curUniqueAttrNum = 1;
	curUniqueRelNum = 1;
}

/*
 *
 */
char *
appendIdToStringPP (char *string, int *id)
{
	char *result;
	char *numString;
	int newLen;

	numString = palloc((sizeof(int)) * 8 + 1);
	sprintf(numString, "%i",*id);
	newLen = strlen(string) + strlen(numString) + 1;

	result = palloc(newLen);
	result = strcpy(result, string);
	result = strcat(result, numString);

	(*id)++;
	pfree(numString);

	return result;
}

/*
 * Append a number to a string
 */
char *
appendIdToString (char *string, int id) {
	char *result;
	char *numString;
	int newLen;

	numString = palloc((sizeof(int)) * 8 + 1);
	sprintf(numString, "%i", id);
	newLen = strlen(string) + strlen(numString) + 1;

	result = palloc(newLen);
	result = strcpy(result, string);
	result = strcat(result, numString);

	pfree(numString);

	return result;
}


/*
 * Deactives the baseRelStack by removing all elements from the stack and set baseRelStackActive to false.
 * This method should be called after a top level sublink was processed.
 */

void
deactiveBaseRelStack (void)
{
	baseRelStack = NIL;
	baseRelStackActive = false;
}

/*
 * Return the position of a Target entry from list that has a expr field that equals node.
 */

int
listPositionExprTargetList (List *list, Node *node)
{
	ListCell *lc;
	TargetEntry *te;
	Index count;

	count = 0;
	foreach(lc, list)
	{
		te = (TargetEntry *) lfirst(lc);
		if (equal(te->expr,node))
			return count;
		count++;
	}

	return -1;
}

/*
 * searches for an int value in an int list. If the int value is
 * found it's position in the list (starting at 0) is returned. Otherwise -1 is returned.
 */

int
listPositionInt(List *list, int datum)
{
	ListCell   *cell;
	int count;

	count = 0;
	foreach(cell, list)
	{
		if (lfirst_int(cell) == datum)
			return count;
		count++;
	}

	return -1;
}

/*
 * Searches for an Node in a list. Equality is checked using the equal macro.
 * If the node is found its position in the list is returned, else -1 is returned.
 */

int
nodePositionInList (List *list, Node *node)
{
	ListCell *lc;
	Node *check;
	Index position;


	for(lc = list->head, position = 0; lc != NULL; lc = lc->next, position++)
	{
		check = (Node *) lfirst(lc);
		if (equal(node, check))
			return position;
	}

	return -1;
}

/*
 * Searches for an Node in a list. Equality is checked using the equal macro.
 */

bool
nodeInList (List *list, Node *node)
{
	return nodePositionInList (list, node) != -1;
}

/*
 * Returns two if lists left and right have at least on common element (determined using equal).
 */

bool
list_overlap (List *left, List *right)
{
	ListCell *lc;
	ListCell *innerLc;
	void *leftElem;
	void *rightElem;

	foreach(lc, left)
	{
		leftElem = lfirst(lc);

		foreach(innerLc, right)
		{
			rightElem = lfirst(innerLc);

			if(equal(leftElem, rightElem))
				return true;
		}
	}

	return false;
}

/*
 * Search for an node in a list that fulfills an given predicate. The first node that fulfills the predicate is returned.
 * (NULL else).
 */

Node *
getFirstNodeForPred (List *list, bool (*predicate) (), void *context)
{
	ListCell *lc;
	Node *elem;

	foreach(lc, list)
	{
		elem = (Node *) lfirst(lc);

		if (predicate(elem, context))
			return elem;
	}

	return NULL;
}

/*
 * Gets elements from a stack until the nth element is reached (counting from the bottom of the stack) without changing the stack.
 * The poped elements are returned as a list in reversed order.
 */

List *
getAllUntil (List *stack, int stopElem)
{
	int numElem;

	numElem = list_length(stack) - stopElem;
	return getListAndReverse (stack, numElem);
}


/*
 * Gets n elements from a stack and returns them as a list without changing the stack. The elements in the list appear
 *  in the order they have been pushed on the stack.
 */

List *
getListAndReverse (List *stack, int numElem)
{
	List* result;
	int i;

	Assert(list_length(stack) >= numElem);

	result = NIL;
	for (i = 0; i < numElem; i++)
		result = lcons(list_nth(stack,i),result);

	return result;
}

/*
 * Pops elements from a stack until the nth element is reached (counting from the bottom of the stack). The poped elements
 * are returned as a list in reversed order.
 */


List *
popAllUntil (List **stack, int stopElem)
{
	int numElem;

	numElem = list_length(*stack) - stopElem;
	return popListAndReverse (stack, numElem);
}

/*
 * Pops n elements from a stack and returns them as a list. The elements in the list appear
 *  in the order they have been pushed on the stack.
 */

List *
popListAndReverse (List **stack, int numElem)
{
	List* result;
	int i;

	Assert(list_length(*stack) >= numElem);

	result = NIL;
	for (i = 0; i < numElem; i++)
		result = lcons(pop(stack),result);

	logPList(result);

	return result;
}

/*
 * Pop all elements at the positions stored in the elements list. Return these as a list but in reversed order.
 */

List *
popAllInListAndReverse (List **stack, List *elements)
{
	ListCell *lc;
	List *result;
	List *reversed;
	void *curElem;

	result = popAllInList (stack, elements);
	reversed = NIL;

	/* reverse list */
	foreach(lc, result)
	{
		curElem = lfirst(lc);
		reversed = lcons(curElem, reversed);
	}

	return reversed;
}

/*
 * Pop all elements at the positions stored in the elements list. Return these as a list
 */

List *
popAllInList (List **stack, List *elements)
{
	ListCell *lc;
	List *result;
	List *remove;
	int curElem;

	result = NIL;

	/* first build up result and then remove elements */
	foreach(lc, elements)
	{
		curElem = lfirst_int(lc);
		result = lappend(result, list_nth(*stack, curElem));
	}

	remove = copyObject(elements);
	sortIntList(&remove, false);

	foreach(lc, remove)
	{
		curElem = lfirst_int(lc);
		popNth(stack, curElem);
	}

	return result;
}

/*
 *
 */
List *
getAllInList (List *list, List *elements)
{
	ListCell *lc;
	List *result;
	int element;

	result = NIL;

	foreach(lc, elements)
	{
		element = lfirst_int(lc);
		result = lappend(result, list_nth(list, element));
	}

	return result;
}

/*
 * returns and removes the first element of a List
 */

void *
pop (List **list)
{
	void *firstElem;

	Assert(*list != NIL);

	firstElem = linitial (*list);
	*list = list_delete_first((*list));
	return firstElem;
}

/*
 * returns and removes the last element of a List
 */

void *
deQueue (List **list)
{
	void *lastElem;
	ListCell *lc;

	Assert(*list != NIL);

	lastElem = lfirst((*list)->tail);

	/* find element before last element */
	for(lc = (*list)->head; lc->next != NULL; lc = lc->next);

	/* remove last element */
	(*list)->tail = lc;
	lc->next = NULL;

	return lastElem;
}

/*
 *	Removes the n-th element from list and returns it. Elements are counted starting with 0.
 */

int
popNthInt (List **list, int n)
{
	ListCell *lc;

	lc = popNthCell (list, n);
	return lc->data.int_value;
}

/*
 * Removes the n-th element from list and returns it. Elements are counted starting with 0.
 */

void *
popNth (List **list, int n)
{
	ListCell *lc;

	lc = popNthCell (list, n);

	return lc->data.ptr_value;
}

/*
 * Removes and returns the nth cell of a list. Cells are counted starting with 0.
 */

static ListCell *
popNthCell (List ** list, int n)
{
	ListCell *lc;
	ListCell *nth;

	Assert(n >= 0 && list_length(*list) > n);

	(*list)->length = (*list)->length - 1;
	lc = (*list)->head;
	/* remove head */
	if (n == 0)
	{
		(*list)->head = lc->next;
		/* only case where list can become empty */
		if ((*list)->length == 0)
		{
			*list = NIL;
		}
		return lc->data.ptr_value;
	}
	/* not head find nth element */
	while (n > 1)
	{
		lc = lc->next;
		n--;
	}
	nth = lc->next;

	/* remove nth element */
	lc->next = nth->next;

	/* is last then adapt tail */
	if (nth == (*list)->tail)
	{
		(*list)->tail = lc;
	}

	return nth;
}

/*
 * Pushes an pointer on a stack (a list used as a stack)
 */

List *
push (List **list, void *newElem)
{
	*list = lcons(newElem, *list);
	return *list;
}

/*
 * Inserts a new element into list after position "afterPos".
 */

List *
insert (List **list, void *newElem, int afterPos)
{
	ListCell *lc;
	ListCell *newCell;
	int i;

	Assert(afterPos < list_length(*list));

	for(i = 0, lc = (*list)->head; i < afterPos; i++, lc = lc->next);

	newCell = (ListCell *) palloc(sizeof(ListCell));
	newCell->data.ptr_value = newElem;

	newCell->next = lc->next;
	lc->next = newCell;

	return *list;
}

/*
 *
 */

void
replaceNth (List *list, void *newElem, int pos)
{
	ListCell *lc;
	int i;

	Assert(pos < list_length(list) && pos >= 0);

	for(i = 0, lc = list->head; i < pos; i++, lc = lc->next);

	lc->data.ptr_value = newElem;
}

/*
 * Sorts a list of integers. In increasing or decreasing order.
 */

List *
sortIntList (List **list, bool increasing)
{
	ListCell *lc;
	int i;
	size_t intSize = sizeof(int);
	int numElem = list_length(*list);
	int *arrayRep = palloc(intSize * numElem);
<<<<<<< HEAD

	/* generate an array representation of the list */
	foreachi(lc, i, *list)
		arrayRep[i] = lfirst_int(lc);

=======

	/* generate an array representation of the list */
	foreachi(lc, i, *list)
		arrayRep[i] = lfirst_int(lc);

>>>>>>> e12321da
	/* sort with qsort */
	qsort((void *) arrayRep, numElem, sizeof(int), compareInt);

	/* change list to increasing or decreasing order */
	if (increasing)
	{
		foreachi(lc, i, *list)
			lfirst_int(lc) = arrayRep[i];
	}
	else
	{
		foreachi(lc, i, *list)
			lfirst_int(lc) = arrayRep[numElem - 1 - i];
	}

	pfree(arrayRep);

	return *list;
}

/*
 * sorts a pointer list using the provided comparison function to compare the list elements.
 */

List *
sortList (List **list, int (*compare) (const void *left, const void *right),
		bool increasing)
{
	ListCell *lc;
	int i;
	size_t pointerSize = sizeof(void *);
	int numElem = list_length(*list);
	void **arrayRep = palloc(pointerSize * numElem);

	/* copy the pointers to an array */
	foreachi(lc, i, *list)
		arrayRep[i] = lfirst(lc);

	/* sort the array in increasing order with qsort */
	qsort((void *) arrayRep, numElem, pointerSize, compare);

	/* create a list from the ordered array */
	if (increasing)
	{
		foreachi(lc, i, *list)
			lfirst(lc) = arrayRep[i];
	}
	else
	{
		foreachi(lc, i, *list)
			lfirst(lc) = arrayRep[numElem - 1 - i];
	}

	pfree(arrayRep);

	return *list;
}

/*
 * Compare the attribute numbers of Var nodes.
 */

int
compareVars (const void *left, const void *right)
{
	Var *l;
	Var *r;

	l = *((Var **) left);
	r = *((Var **) right);

	if (l->varattno < r->varattno)
		return -1;
	else if (l->varattno > r->varattno)
		return 1;
	return 0;
}

/*
 * Compares target entries on their ressortgroupref value
 */

int
compareTeOnRessortgroupref (const void *left, const void *right)
{
	TargetEntry *l;
	TargetEntry *r;

	l = *((TargetEntry **) left);
	r = *((TargetEntry **) right);

	if (l->ressortgroupref < r->ressortgroupref)
		return -1;
	else if (l->ressortgroupref > r->ressortgroupref)
		return 1;
	return 0;
}

/*
 *
 */

int
compareCopyMapRelEntryOnRtindex (const void *left, const void *right)
{
	CopyMapRelEntry *l;
	CopyMapRelEntry *r;

	l = *((CopyMapRelEntry **) left);
	r = *((CopyMapRelEntry **) right);

	if (l->rtindex < r->rtindex)
		return -1;
	else if (l->rtindex > r->rtindex)
		return 1;
	return 0;
}

/*
 * Compare two integer values.
 */

int
compareInt (const void *left, const void *right)
{
	int l = *((int *) left);
	int r = *((int *) right);

	if (l < r)
		return -1;
	if (r > l)
		return 1;
	return 0;
}

/*
 * Returns a new list that is a copy of parameter list, but with reversed element order.
 */

List *
reverseList (List *list)
{
	ListCell *lc;
	List *result;

	result = NIL;

	foreach(lc, list)
	{
		result = lcons(lfirst(lc), result);
	}

	return result;
}

/*
 * Reverses a list in place
 */

void
reverseCellsInPlace (List *list)
{
	ListCell *lc;
	ListCell *last;
	ListCell *new;

	lc = list->head;
	last = lc;
	list->head = list->tail;
	list->tail = last;

	if (list_length(list) == 2)
	{
		list->head->next = list->tail;
		list->tail->next = NULL;
		return;
	}

	lc = lc->next;
	while(lc != NULL)
	{
		new = lc;
		lc = lc->next;

		new->next = last;
		last = new;
	}

	list->tail->next = NULL;
}

/*
 * generates a list that has "count" elements, each of them is a copy of elem.
 */

List *
generateDuplicatesList (void *elem, int count)
{
	List *result;
	int i;

	result = NIL;

	for(i = 0; i < count; i++)
		result = lappend(result, elem);

	return result;
}

/*
 *
 */

List *
listNthFirstInts (int numElems, int offset)
{
	List *result;

	result = NIL;

	while(numElems-- > 0)
		result = lcons_int(numElems + offset, result);
<<<<<<< HEAD
=======

	return result;
}

/*
 * Create a list of integers of length "length" starting with "start", using increment "incr".
 */

List *
createIntList (int start, int length, int incr)
{
	List *result = NIL;

	for (; length > 0; length--, start += incr)
		result = lappend_int(result, start);
>>>>>>> e12321da

	return result;
}


/*
 * Appends the name of a rewrite strategy used during a rewrite. This is used by explain to output the
 * strategies that were applied to a query during rewrite.
 */

void
addUsedMethod (char *method)
{
	rewriteMethodStack = lappend(rewriteMethodStack, makeString(pstrdup(method)));
}

/*
 * Removes the elements from list specified as position in list "pos".
 */

List *
removeElems (List **list, List *pos)
{
	ListCell *lc;
	ListCell *before;
	ListCell *posLc;
	int i;

	/* if remove list is empty return */
	if (list_length(pos) == 0)
		return *list;

	/* sort ascending */
	pos = sortIntList(&pos, false);
	posLc = pos->head;
	before = NULL;

	/* walk trough list, keeping track of current position, and remove any cell at a position from pos */
	foreachi(lc, i, *list)
	{
		if (i == lfirst_int(posLc))	//TODO free cell
		{
			if (before != NULL)
				before->next = lc->next;
			else
				(*list)->head = lc->next;

			posLc = posLc->next;
			if (posLc != NULL)
				break;
		}

		before = lc;
	}

	return *list;
}

/*
 * Removes a single element from a list. No error is raised if the element is not found.
 */

void
removeNodeElem (List *list, Node *node)
{
	ListCell *lc;
	ListCell *before;
	Node *curNode;

	before = NULL;

	foreach(lc, list)
	{
		curNode = (Node *) lfirst(lc);

		if (equal(node,curNode))
		{
			if (before != NULL)
				before->next = lc->next;
			else
				list->head = lc->next;

			return;
		}

		before = lc;
	}
}

/*
 * Removes all elements from a list that fulfill the provided predicate function.
 */

void
removeNodeForPred (List *list, bool (*predicate) (Node *node, void *context), void *context)
{
	ListCell *lc;
	ListCell *before;
	Node *curNode;

	before = NULL;

	foreach(lc, list)
	{
		curNode = (Node *) lfirst(lc);

		if (predicate(curNode, context))
		{
			if (before != NULL)
				before->next = lc->next;
			else
				list->head = lc->next;

			return;
		}

		before = lc;
	}
}

/*
 * Remove all list elements after position pos
 */

void
removeAfterPos (List *list, int pos)
{
	ListCell *lc;
	int i;

	foreachi(lc, i , list)
	{
		if (i == pos - 1)
		{
			lc->next = NULL;
			list->tail = lc;
			list->length = pos;
			break;
		}
	}
}
<|MERGE_RESOLUTION|>--- conflicted
+++ resolved
@@ -561,19 +561,11 @@
 	size_t intSize = sizeof(int);
 	int numElem = list_length(*list);
 	int *arrayRep = palloc(intSize * numElem);
-<<<<<<< HEAD
 
 	/* generate an array representation of the list */
 	foreachi(lc, i, *list)
 		arrayRep[i] = lfirst_int(lc);
 
-=======
-
-	/* generate an array representation of the list */
-	foreachi(lc, i, *list)
-		arrayRep[i] = lfirst_int(lc);
-
->>>>>>> e12321da
 	/* sort with qsort */
 	qsort((void *) arrayRep, numElem, sizeof(int), compareInt);
 
@@ -796,8 +788,6 @@
 
 	while(numElems-- > 0)
 		result = lcons_int(numElems + offset, result);
-<<<<<<< HEAD
-=======
 
 	return result;
 }
@@ -813,7 +803,6 @@
 
 	for (; length > 0; length--, start += incr)
 		result = lappend_int(result, start);
->>>>>>> e12321da
 
 	return result;
 }
